--- conflicted
+++ resolved
@@ -10,7 +10,6 @@
 use Data::DPath::Context;
 use Text::Balanced 'extract_delimited', 'extract_codeblock';
 
-<<<<<<< HEAD
 use Class::XSAccessor
     chained     => 1,
     accessors   => {
@@ -18,7 +17,7 @@
                     _steps          => '_steps',
                     give_references => 'give_references',
                    };
-=======
+
 use constant { ROOT     => 'ROOT',
                ANYWHERE => 'ANYWHERE',
                KEY      => 'KEY',
@@ -26,8 +25,6 @@
                NOSTEP   => 'NOSTEP',
                PARENT   => 'PARENT',
            };
-use Object::Tiny::RW 'path', '_steps', 'give_references';
->>>>>>> 385d0646
 
 sub new {
         my $class = shift;
@@ -69,11 +66,7 @@
         my $extracted;
         my @steps;
 
-<<<<<<< HEAD
-        push @steps, Data::DPath::Step->new->part('')->kind('ROOT');
-=======
-        push @steps, new Data::DPath::Step( part => '', kind => ROOT );
->>>>>>> 385d0646
+        push @steps, Data::DPath::Step->new->part('')->kind(ROOT);
 
         while ($remaining_path) {
                 my $plain_part;
