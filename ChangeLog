--- conflicted
+++ resolved
@@ -1,16 +1,14 @@
-<<<<<<< HEAD
 2010-04-07  Steffen Schwigon  <ss5@renormalist.net>
 
 	* v0.35
 
 	* Bummer! Fixed stupid perl version checking in tests.
-=======
+
 2010-03-27  Steffen Schwigon  <ss5@vinyl.webit.de>
 
 	* v0.34
 
 	* solve some CPAN testing issues
->>>>>>> c60324d0
 
 2010-03-24  Steffen Schwigon  <ss5@renormalist.net>
 
