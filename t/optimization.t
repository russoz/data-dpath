--- conflicted
+++ resolved
@@ -10,19 +10,12 @@
 
 # local $Data::DPath::DEBUG = 1;
 
-<<<<<<< HEAD
 BEGIN {
         if ($] < 5.010) {
-                plan skip_all => "Perl 5.010 required for the smartmatch overloaded tests.";
+                plan skip_all => "Perl 5.010 required for the smartmatch overloaded tests. This is ".$];
         } else {
                 plan tests => 3;
         }
-=======
-if ($] < 5.010) {
-        plan skip_all => "Perl 5.010 required for the smartmatch overloaded tests. This is ".$];
-} else {
-        plan tests => 3;
->>>>>>> c60324d0
 }
 
 use_ok( 'Data::DPath' );
