use strict;
use warnings;
use inc::Module::Install;

name 'Data-DPath';
all_from 'lib/Data/DPath.pm';

requires 'perl'                       => 5.008;
requires 'parent'                     => 0;
requires 'aliased'                    => 0;
requires 'Class::XSAccessor'          => 0;
requires 'Class::XSAccessor::Array'   => 0;
requires 'Scalar::Util'               => 0;
requires 'List::MoreUtils'            => 0;
requires 'Sub::Exporter'              => 0;
requires 'Text::Balanced'             => '2.02';

<<<<<<< HEAD
test_requires 'Devel::Size';
test_requires 'Test::More';
=======
author_requires 'Module::Install::AuthorTests';

test_requires 'Test::Aggregate::Nested';
test_requires 'Devel::Size';
>>>>>>> 635d458b
test_requires 'Test::Deep';
test_requires 'Clone';
test_requires 'Test::More' => 0.88;

author_tests('xt');

repository 'git://github.com/renormalist/data-dpath.git';
bugtracker 'http://rt.cpan.org/NoAuth/ReportBug.html?Queue=Data-DPath';

WriteAll;<|MERGE_RESOLUTION|>--- conflicted
+++ resolved
@@ -15,19 +15,13 @@
 requires 'Sub::Exporter'              => 0;
 requires 'Text::Balanced'             => '2.02';
 
-<<<<<<< HEAD
-test_requires 'Devel::Size';
-test_requires 'Test::More';
-=======
-author_requires 'Module::Install::AuthorTests';
-
+test_requires 'Test::More'            => 0.88;
 test_requires 'Test::Aggregate::Nested';
 test_requires 'Devel::Size';
->>>>>>> 635d458b
 test_requires 'Test::Deep';
 test_requires 'Clone';
-test_requires 'Test::More' => 0.88;
 
+author_requires 'Module::Install::AuthorTests';
 author_tests('xt');
 
 repository 'git://github.com/renormalist/data-dpath.git';
